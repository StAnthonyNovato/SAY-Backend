--- conflicted
+++ resolved
@@ -10,13 +10,8 @@
 from ..database import db
 from ..models.email import EmailSubscriber, EmailRateLimit
 from ..mail.emailmanager import SMTPManager
-<<<<<<< HEAD
 from ..config import Config
-=======
 from ..discord import discord_notifier
-from constants import JSON_DUMP_OPTIONS
->>>>>>> 0b93c02a
-
 email_subscription_bp = Blueprint('email_subscription', __name__)
 
 ACTUALLY_SEND_EMAIL = not getenv("NO_EMAIL") # If NO_EMAIL is set, emails will not be sent
@@ -100,7 +95,7 @@
             details={
                 "Recipient": email,
                 "Type": "New Subscriber Confirmation",
-                "Confirmation Code": user['confirmation_code'][:8] + "..."  # Only show first 8 chars for security
+                "Confirmation Code": subscriber.confirmation_code[:8] + "..."  # Only show first 8 chars for security
             }
         )
         
@@ -195,14 +190,11 @@
     subscriber = EmailSubscriber(email=email)
     
     try:
-<<<<<<< HEAD
         db.session.add(subscriber)
         db.session.commit()
         
         # Send confirmation email to new subscriber
         send_confirmation_email(email, subscriber)
-=======
-        send_confirmation_email(email, user)
         
         # Send new subscriber notification to Discord
         discord_notifier.send_embed(
@@ -216,7 +208,6 @@
             ],
             footer={"text": "SAY Website Backend • Email Service"}
         )
->>>>>>> 0b93c02a
         
         return jsonify({
             "success": True,
@@ -226,9 +217,8 @@
         }), 200
         
     except Exception as e:
-<<<<<<< HEAD
         db.session.rollback()
-=======
+        
         # Send error notification to Discord 
         discord_notifier.send_error_notification(
             service="Email Service",
@@ -236,7 +226,6 @@
             context=f"Failed to process new subscription for {email}"
         )
         
->>>>>>> 0b93c02a
         return jsonify({
             "success": False,
             "error": str(e),
@@ -255,7 +244,6 @@
             "message": "Confirmation code is required"
         }), 400
 
-<<<<<<< HEAD
     subscriber = EmailSubscriber.query.filter_by(confirmation_code=code).first()
     
     if not subscriber:
@@ -277,41 +265,19 @@
     subscriber.confirm()
     db.session.commit()
     
-=======
-    for user in SUBSCRIBERS_DATA:
-        if user['confirmation_code'] == code:
-            if user["confirmed"]:
-                return jsonify({
-                    "success": True,
-                    "message": "Email already confirmed",
-                    "email": user["email"],
-                    "status": "already_confirmed"
-                }), 200
-            user['confirmed'] = True
-            with open("email-subscribers.json", "w") as file:
-                dump(SUBSCRIBERS_DATA, file, indent=JSON_DUMP_OPTIONS["indent"])
-            
-            # Send confirmation success notification to Discord
-            discord_notifier.send_embed(
-                title="✅ Email Confirmation Successful",
-                description="A user has successfully confirmed their email subscription",
-                color=0x00ff00,  # Green
-                fields=[
-                    {"name": "Email", "value": user["email"], "inline": True},
-                    {"name": "Status", "value": "Confirmed ✅", "inline": True},
-                    {"name": "Confirmation Code", "value": code[:8] + "...", "inline": True}
-                ],
-                footer={"text": "SAY Website Backend • Email Service"}
-            )
-            
-            return jsonify({
-                "success": True,
-                "message": "Email confirmed successfully",
-                "email": user["email"],
-                "status": "confirmed"
-            }), 200
-
->>>>>>> 0b93c02a
+    # Send confirmation success notification to Discord
+    discord_notifier.send_embed(
+        title="✅ Email Confirmation Successful",
+        description="A user has successfully confirmed their email subscription",
+        color=0x00ff00,  # Green
+        fields=[
+            {"name": "Email", "value": subscriber.email, "inline": True},
+            {"name": "Status", "value": "Confirmed ✅", "inline": True},
+            {"name": "Confirmation Code", "value": code[:8] + "...", "inline": True}
+        ],
+        footer={"text": "SAY Website Backend • Email Service"}
+    )
+    
     return jsonify({
         "success": True,
         "message": "Email confirmed successfully",
@@ -319,5 +285,7 @@
         "status": "confirmed"
     }), 200
 
-# a good cURL command to send subscribe damien@alphagame.dev would be:
-# curl -X POST -H "Content-Type: application/json" -d '{"email": "damien@alphagame.dev"}' http://localhost:8000/api/subscribe+# Testing commands:
+# Subscribe: curl -X POST -H "Content-Type: application/json" -d '{"email": "damien@alphagame.dev"}' http://localhost:8000/api/subscribe
+# Form Submit: curl -X POST -d "email=damien@alphagame.dev" http://localhost:8000/api/subscribe
+# Confirm: curl http://localhost:8000/api/confirm?code=CONFIRMATION_CODE_HERE