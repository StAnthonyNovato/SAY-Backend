--- conflicted
+++ resolved
@@ -5,14 +5,11 @@
 
 from flask import Flask, jsonify, request
 from flask_cors import CORS
-<<<<<<< HEAD
 from .config import Config
 from .database import db, init_db
-=======
 import atexit
 import logging
 from datetime import datetime
->>>>>>> 0b93c02a
 from .bp.email_subscription import email_subscription_bp
 from .discord import discord_notifier
 
@@ -62,7 +59,6 @@
     
     return "An internal server error occurred. Please try again later.", 500
 
-<<<<<<< HEAD
 @app.route("/api/health")
 @app.route("/api/healthcheck")
 @app.route("/health")
@@ -249,13 +245,12 @@
     }
     
     return jsonify(health_status), status_code
-=======
+
 @app.errorhandler(404)
 def handle_not_found(error):
     """Handle 404 errors."""
     logger.warning(f"404 error: {request.path} not found")
     return jsonify({"error": "Endpoint not found"}), 404
->>>>>>> 0b93c02a
 
 @app.route('/')
 def index():
